{-# LANGUAGE FlexibleContexts #-}
{-# LANGUAGE MultiParamTypeClasses #-}
{-# LANGUAGE OverloadedStrings #-}
{-# LANGUAGE RankNTypes #-}
{-# LANGUAGE RecordWildCards #-}

{-|
Module: Servant.Ruby
Description: Generate a Ruby client from a Servant API using Net::HTTP.
Copyright: (c) Hardy Jones, 2017
License: BSD3
Maintainer: jones3.hardy@gmail.com
Stability: Experimental

-}

module Servant.Ruby (NameSpace(..), ruby) where

import Control.Applicative (Const(Const, getConst))
import Data.Foldable (toList)
import Data.Function ((&))
import Data.Monoid (Endo(Endo, appEndo), (<>))
import Data.Proxy (Proxy(Proxy))
import Data.Text (Text)
import Data.Text.Encoding (decodeUtf8')

import Servant.Foreign
  ( ArgType(Flag, List, Normal)
  , Foreign
  , GenerateList
  , HasForeign
  , HeaderArg
  , NoContent
  , NoTypes
  , QueryArg
  , Req
  , Segment(Segment)
  , SegmentType(Cap, Static)
  , argName
  , argPath
  , captureArg
  , headerArg
  , isCapture
  , listFromAPI
  , path
  , queryArgName
  , queryArgType
  , queryStr
  , reqBody
  , reqFuncName
  , reqHeaders
  , reqMethod
  , reqUrl
  , snakeCaseL
  , _PathSegment
  )

import Text.Casing (quietSnake)

import qualified Data.Text as T

-- $setup
-- >>> :set -XDataKinds
-- >>> :set -XOverloadedStrings
-- >>> :set -XTypeOperators
-- >>> :m + Servant.API
-- >>> :m + Data.Text.IO

{-|
The namespace for the generated class.
-}
data NameSpace
  = NameSpace
    { moduleNames :: [Text]
      -- ^ The list of namespaces you'd like the class to appear in.
    , className   :: Text
      -- ^ The name of the class you'd like the API methods to appear in.
    }

{-|
Generate a Ruby class with methods for the Servant API.

Currently assumes the API accepts and returns JSON.

For example:

>>> Data.Text.IO.putStr $ ruby (NameSpace [] "Baz") (Proxy :: Proxy (Get '[JSON] ()))
require "json"
require "net/http"
require "uri"
<BLANKLINE>
class Baz
  def initialize(origin)
    @origin = URI(origin)
    @http = Net::HTTP.new(@origin.host, @origin.port)
  end
<BLANKLINE>
  def get()
    uri = URI("#{@origin}")
<BLANKLINE>
    req = Net::HTTP::Get.new(uri)
<BLANKLINE>
    @http.request(req)
  end
end

The class can be nested in a module namespace if you choose so.

>>> Data.Text.IO.putStr $ ruby (NameSpace ["Foo", "Bar"] "Baz") (Proxy :: Proxy (Get '[JSON] ()))
require "json"
require "net/http"
require "uri"
<BLANKLINE>
module Foo
  module Bar
    class Baz
      def initialize(origin)
        @origin = URI(origin)
        @http = Net::HTTP.new(@origin.host, @origin.port)
      end
<BLANKLINE>
      def get()
        uri = URI("#{@origin}")
<BLANKLINE>
        req = Net::HTTP::Get.new(uri)
<BLANKLINE>
        @http.request(req)
      end
    end
  end
end

Captures and query parameters are translated into required arguments, in that order.

The request body and headers are translated into keyword arguments, in that order.

>>> let api = Proxy :: Proxy ("foo" :> Capture "fooId" Int :> ReqBody '[JSON] () :> QueryParam "barId" Bool :> QueryParams "ids" Int :> Header "Max-Forwards" Int :> Post '[JSON] ())
>>> Data.Text.IO.putStr $ ruby (NameSpace [] "Foo") api
require "json"
require "net/http"
require "uri"
<BLANKLINE>
class Foo
  def initialize(origin)
    @origin = URI(origin)
    @http = Net::HTTP.new(@origin.host, @origin.port)
  end
<BLANKLINE>
<<<<<<< HEAD
  def post_foo_by_foo_id(foo_id, bar_id, body:, max_forwards:)
    foo_id = if foo_id.kind_of?(Array) then foo_id.join(',') else foo_id end
<BLANKLINE>
    uri = URI("#{@origin}/foo/#{foo_id}?barId=#{bar_id}")
=======
  def post_foo_by_foo_id(foo_id, bar_id, ids, body:, max_forwards:)
    uri = URI("#{@origin}/foo/#{foo_id}?barId=#{bar_id}&#{ ids.collect { |x| 'ids[]=' + x.to_s }.join('&') }")
>>>>>>> f795990d
<BLANKLINE>
    req = Net::HTTP::Post.new(uri)
    req["Content-Type"] = "application/json"
    req["Max-Forwards"] = max_forwards
<BLANKLINE>
    @http.request(req, body)
  end
end
-}
ruby
  :: (GenerateList NoContent (Foreign NoContent api), HasForeign NoTypes NoContent api)
  => NameSpace
  -> Proxy api
  -> Text
ruby (NameSpace {..}) p =
  T.unlines $
    imports
    ++ prologue
    ++ body
    ++ epilogue
  where
  body =
    initialize indent
    ++ foldMap (public indent) api
  api =
    listFromAPI (Proxy :: Proxy NoTypes) (Proxy :: Proxy NoContent) p
  prologue =
    ((\(i, n) -> T.replicate i "  " <> "module " <> n) <$> zip [0..] moduleNames)
    ++ [T.replicate indent "  " <> "class " <> className]
  epilogue =
    reverse $ (\i -> T.replicate i "  " <> "end") <$> [0..indent]
  indent =
    length moduleNames

imports :: [Text]
imports =
  [ "require \"json\""
  , "require \"net/http\""
  , "require \"uri\""
  , ""
  ]

properIndent :: Functor f => Int -> f (Maybe Text) -> f Text
properIndent indent =
  fmap (maybe "" (T.replicate (indent + 1) "  " <>))

initialize :: Int -> [Text]
initialize indent =
  properIndent indent
    [ Just "def initialize(origin)"
    , Just "  @origin = URI(origin)"
    , Just "  @http = Net::HTTP.new(@origin.host, @origin.port)"
    , Just "end"
    ]

public :: Int -> Req NoContent -> [Text]
public indent req =
  properIndent indent $
    [ Nothing
    , Just $ "def " <> functionName <> "(" <> argsStr <> ")"
    ]
    ++ cleanCaptures
    ++
    [ Just $ "  uri = URI(" <> url <> ")"
    , Nothing
    , Just $ "  req = Net::HTTP::" <> method <> ".new(uri)"
    ]
    ++ requestHeaders
    ++
    [ Nothing
    , Just $ "  @http.request" <> request
    , Just "end"
    ]
  where
  functionName :: Text
  functionName = req ^. reqFuncName.snakeCaseL.to snake

  cleanCaptures  :: [Maybe Text]
  cleanCaptures =
    case captures of
      [] -> []
      xs ->
        (Just . (<>) "  " . cleanCapture . snake <$> xs)
        ++ [ Nothing ]

  cleanCapture  :: Text -> Text
  cleanCapture c =
    T.concat
      [ c
      , " = if "
      , c
      , ".kind_of?(Array) then "
      , c
      , ".join(',') else "
      , c
      , " end"
      ]

  argsStr  :: Text
  argsStr = T.intercalate ", " $ snake <$> args

  args :: [Text]
  args =
    captures
    ++ ((^. queryArgName.argPath) <$> queryparams)
    ++ body
    ++ headerArgs

  segments :: [Segment NoContent]
  segments = filter isCapture paths
    where
    paths = toList (req ^. reqUrl.path)

  queryparams :: [QueryArg NoContent]
  queryparams = req ^.. reqUrl.queryStr.traverse

  captures :: [Text]
  captures = view argPath . captureArg <$> segments

  body :: [Text]
  body =
    case req ^. reqBody of
      Just _  -> ["body:"]
      Nothing -> []

  request :: Text
  request =
    case req ^. reqBody of
      Just _  -> "(req, body)"
      Nothing -> "(req)"

  contentType :: [Maybe Text]
  contentType =
    case req ^. reqBody of
      Just _  -> [Just "  req[\"Content-Type\"] = \"application/json\""]
      Nothing -> []

  hs :: [HeaderArg NoContent]
  hs = req ^. reqHeaders

  requestHeaders :: [Maybe Text]
  requestHeaders =
    contentType
    ++ (requestHeader <$> rawHeaders)

  headerArgs :: [Text]
  headerArgs = (<> ":") <$> rawHeaders

  rawHeaders :: [Text]
  rawHeaders = (^. headerArg.argName._PathSegment) <$> hs

  method :: Text
  method =
    case req ^. reqMethod.to decodeUtf8' of
      Right m -> T.toTitle m
      Left _  -> "Get"

  url :: Text
  url = "\"#{@origin}" <> urlArgs <> queryArgs <> "\""

  urlArgs :: Text
  urlArgs = req ^.. reqUrl.path.traverse & rbSegments

  queryArgs :: Text
  queryArgs =
    if null queryparams then
      ""
    else
      "?" <> rbParams "&" queryparams

requestHeader :: Text -> Maybe Text
requestHeader header = Just $ "  req[\"" <> header <> "\"] = " <> snake header

rbSegments :: [Segment f] -> Text
rbSegments []     = ""
rbSegments [x]    = "/" <> segmentToStr x
rbSegments (x:xs) = "/" <> segmentToStr x <> rbSegments xs

segmentToStr :: Segment f -> Text
segmentToStr (Segment st) = segmentTypeToStr st

segmentTypeToStr :: SegmentType f -> Text
segmentTypeToStr (Static s) = s ^. _PathSegment
segmentTypeToStr (Cap s)    = "#{" <> s ^. argName._PathSegment.to snake <> "}"

rbParams :: Text -> [QueryArg f] -> Text
rbParams _ []     = ""
rbParams _ [x]    = paramToStr x
rbParams s (x:xs) = paramToStr x <> s <> rbParams s xs

paramToStr :: QueryArg f -> Text
paramToStr qarg =
  case qarg ^. queryArgType of
    Normal -> key <> "=#{" <> val <> "}"
    Flag   -> key
    List   -> "#{ " <> val <> ".collect { |x| '" <> key <> "[]=' + x.to_s }.join('&') }"
  where
  key = qarg ^. queryArgName.argName._PathSegment
  val = snake key

snake :: Text -> Text
snake = T.pack . quietSnake . T.unpack

-- optics

to :: (s -> a) -> Getting a s a
to f a2fa s = s <$ (a2fa $ f s)
{-# INLINE to #-}

view :: Getting a s a -> s -> a
view s2a s = getConst (s2a Const s)
{-# INLINE view #-}

infixl 8 ^.

(^.) :: s -> Getting a s a -> a
x ^. l = view l x
{-# INLINE (^.) #-}

infixl 8 ^..

(^..) :: s -> Getting (Endo [a]) s a -> [a]
x ^.. l = appEndo (getConst $ l (Const . Endo . (:)) x) []
{-# INLINE (^..) #-}

type Getting r s a = (a -> Const r a) -> s -> Const r s<|MERGE_RESOLUTION|>--- conflicted
+++ resolved
@@ -146,15 +146,10 @@
     @http = Net::HTTP.new(@origin.host, @origin.port)
   end
 <BLANKLINE>
-<<<<<<< HEAD
-  def post_foo_by_foo_id(foo_id, bar_id, body:, max_forwards:)
+  def post_foo_by_foo_id(foo_id, bar_id, ids, body:, max_forwards:)
     foo_id = if foo_id.kind_of?(Array) then foo_id.join(',') else foo_id end
 <BLANKLINE>
-    uri = URI("#{@origin}/foo/#{foo_id}?barId=#{bar_id}")
-=======
-  def post_foo_by_foo_id(foo_id, bar_id, ids, body:, max_forwards:)
     uri = URI("#{@origin}/foo/#{foo_id}?barId=#{bar_id}&#{ ids.collect { |x| 'ids[]=' + x.to_s }.join('&') }")
->>>>>>> f795990d
 <BLANKLINE>
     req = Net::HTTP::Post.new(uri)
     req["Content-Type"] = "application/json"
